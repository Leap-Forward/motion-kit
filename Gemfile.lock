PATH
  remote: .
  specs:
    motion-kit (0.0.1)
      motion-require (>= 0.2.0)

GEM
  remote: https://rubygems.org/
  specs:
    motion-require (0.2.0)
<<<<<<< HEAD
    rake (10.1.1)
=======
>>>>>>> 8ceb3f80

PLATFORMS
  ruby

DEPENDENCIES
  motion-kit!
<<<<<<< HEAD
  motion-require
  rake
=======
  motion-require (~> 0.2.0)
>>>>>>> 8ceb3f80
<|MERGE_RESOLUTION|>--- conflicted
+++ resolved
@@ -8,19 +8,12 @@
   remote: https://rubygems.org/
   specs:
     motion-require (0.2.0)
-<<<<<<< HEAD
     rake (10.1.1)
-=======
->>>>>>> 8ceb3f80
 
 PLATFORMS
   ruby
 
 DEPENDENCIES
   motion-kit!
-<<<<<<< HEAD
-  motion-require
-  rake
-=======
   motion-require (~> 0.2.0)
->>>>>>> 8ceb3f80
+  rake