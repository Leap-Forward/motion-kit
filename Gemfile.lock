--- conflicted
+++ resolved
@@ -1,11 +1,7 @@
 PATH
   remote: .
   specs:
-<<<<<<< HEAD
-    motion-kit (0.9.0)
-=======
     motion-kit (0.9.2)
->>>>>>> 6fe7b4f6
       dbt
 
 GEM
